--- conflicted
+++ resolved
@@ -6032,11 +6032,7 @@
 		fseq = chkfloor
 	}
 
-<<<<<<< HEAD
 	var retryAsflr uint64
-=======
-	retryAsflr := asflr
->>>>>>> 43839a39
 	for seq = fseq; asflr > 0 && seq <= asflr; seq++ {
 		if filters != nil {
 			_, nseq, err = store.LoadNextMsgMulti(filters, seq, &smv)
@@ -6049,17 +6045,10 @@
 		}
 		// Only ack though if no error and seq <= ack floor.
 		if err == nil && seq <= asflr {
-<<<<<<< HEAD
 			didRemove := mset.ackMsg(o, seq)
-			// Removing the message could fail.
+			// Removing the message could fail. For example if clustered, since we need to propose it.
 			// Overwrite retry floor (only the first time) to allow us to check next time if the removal was successful.
 			if didRemove && retryAsflr == 0 {
-=======
-			shouldRemove := mset.ackMsg(o, seq)
-			// Removing the message could fail if clustered since we need to propose it.
-			// Lowering the floor here allows us to retry later if the removal failed.
-			if shouldRemove && retryAsflr == asflr {
->>>>>>> 43839a39
 				retryAsflr = seq
 			}
 		}
@@ -6071,11 +6060,7 @@
 
 	o.mu.Lock()
 	// Update our check floor.
-<<<<<<< HEAD
 	// Check floor must never be greater than ack floor+1, otherwise subsequent calls to this function would skip work.
-=======
-	// Check floor must never be greater than ack floor, otherwise subsequent calls to this function would skip work.
->>>>>>> 43839a39
 	if retryAsflr > o.chkflr {
 		o.chkflr = retryAsflr
 	}
